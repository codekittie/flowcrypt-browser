--- conflicted
+++ resolved
@@ -2509,7 +2509,6 @@
   background-color: rgba(0, 0, 0, 0.75);
   border-radius: 4px;
   color: #fff;
-<<<<<<< HEAD
 }
 
 #pdf-preview-page {
@@ -2522,20 +2521,6 @@
   flex-grow: 0;
 }
 
-=======
-}
-
-#pdf-preview-page {
-  flex-grow: 1;
-  display: flex;
-  justify-content: center;
-}
-
-#pdf-preview-page-slash {
-  flex-grow: 0;
-}
-
->>>>>>> fcf73dc4
 #pdf-preview-current-page-number,
 #pdf-preview-total-pages-number {
   margin: 0 10px;
