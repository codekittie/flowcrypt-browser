/* Business Source License 1.0 © 2016 Tom James Holub (tom@cryptup.org). Use limitations apply. This version will change to GPLv3 on 2020-01-01. See https://github.com/tomholub/cryptup-chrome/tree/master/src/LICENCE */

body, html { font-family: 'Open Sans', sans-serif, Arial!important; position: relative; height: 100%; width: auto; }
.new_message_featherlight .featherlight-content, .new_message_featherlight .featherlight-content iframe { overflow: hidden !important;}
.new_message_featherlight .featherlight-content .featherlight-close-icon { display: none; }

#header-row .logo-row img.cryptup-logo { width: 100px; height: auto; margin-right: 5px; text-align: left; margin-top: -2px; }
#header-row .logo-row { margin-top: 10px; }
#header-row .logo-row #v { display: inline-block; margin-right: 15px; }
#header-row .logo-row .subscription > span { display: inline-block; margin-left: 15px; }
#header-row .logo-row .subscription .level, #header-row .logo-row .subscription .upgrade, #header-row .logo-row .subscription .expire { display: none; }
#header-row .logo-row .subscription .upgrade { opacity: 0.7; cursor: pointer; }
#header-row .logo-row .subscription .upgrade:hover { opacity: 1; }
#header-row .logo-row a.cryptup-logo-row { text-decoration: none; }
#header-row .logo-row .cryptup-logo-row span { opacity: .7; transition: .3s; top: 5px;}
#header-row .logo-row .cryptup-logo-row:hover span { opacity: 1;}

#security_module { min-height: 180px; }
#alt-accounts .separator { background: black; width: 90%; margin: 5px auto 10px auto!important;height: 1px; opacity: .2; }
#alt-accounts.accounts-row { display: none;}
#alt-accounts.accounts-row.active { display: block; animation: fadeInDown .4s;}
#alt-accounts.accounts-row {
  background: #f3f3f3;
  height: auto;
  padding: 10px 5px 10px 5px;
  position: absolute;
  right: -27px;
  /*left: 0;*/
  width: 343px;
  margin: 0 auto;
  margin-top: 30px;
  padding-right: 38px;
  z-index: 10;
  box-shadow: 0px 1px 3px rgba(0, 0, 0, .3);
}
#alt-accounts.accounts-row .row.alt-accounts {
  /*background: pink;*/
  margin: 3px 0;
  padding: 10px 0;
  cursor: pointer;
  height: auto;
  border: 1px solid #f3f3f3;
  position: relative;
}
.row.alt-accounts:hover {
  background: rgba(0, 0, 0, .019);
}
.accounts-options-row {
  padding: 0!important;
}
.accounts-options-row:hover {
  background: transparent!important;
}
#alt-accounts.accounts-row .alt-accounts {
  /*background: black;*/
  height: 40px;
  text-align: right;
}
#alt-accounts.accounts-row .alt-accounts .email-address {
  /*background: black;*/
  text-align: right;
  display: block;
}
#alt-accounts.alt-accounts.accounts-options-row {
  padding-top: 0;
  display: block;
}
.accounts-options-row {
  border-top: 2px solid #ccc;
  padding: 5px 0;
  margin: 0 auto!important;
}
.settings-icons-rows {
  max-width: 800px;
  margin: 0 auto!important;
}
.settings-icons-rows > .col-xs-2 {
  padding-left: 0;
  padding-right: 0;
}
.accounts-options-row .btn a {
  border: 1px solid #d3d3d3;
  display: inline-block;
  padding: 5px 14px;
  background: white;
}
#header-row .profile-img, #header-row .profile-img {
  width: 40px;
  height: 40px;
  display: inline-block;
  border: 2px solid #cccccc;
  border-radius: 120px;
  margin-left: 10px;
  cursor: pointer;
  text-align: center;
  font-size: 22px;
  padding-top: 7px;
  opacity: .8;
}
.settings-icons-rows span.key_block_icon {
  color: white;
  font-weight: 600;
  font-family: monospace;
  padding-top: 23px;
  padding-left: 20px;
  padding-right: 20px;
  line-height: 16px;
  font-size: 14px;
  letter-spacing: -1px;
}
.accounts-row .alt-accounts .profile-img {
  position: absolute;
  width: 30px!important;
  border: 1px solid #f3f3f3!important;
  top: 5px;
  bottom: 0;
  right: 0;
  left: 0;
  height: 30px!important;
}
#settings-row .separator {
  background: rgba(0, 0, 0, .09);
  width: 60%;
  margin: 15px auto 20px auto;
  height: 1px;
}
#settings-row .my-keys-row {
  margin-top: 60px;
  padding-top: 30px;
  margin-left: 0!important;
  text-indent: 0;
  padding-left: 0!important;
}
#settings-row .my-keys-row .key_words, #settings-row .my-keys-row .key_id {
  text-align: left;
}
.profile-row #toggle-accounts-profile-img {
  padding-left: 5px;
  position: relative;
  top: -3px;
  left: -8px;
}
.profile-row .down-option {
  /*background: black;*/
  width: 40px;
  font-size: 25px;
  position: absolute;
  right: 21px;
  text-align: center;
  margin: 0px auto 0 auto;
  bottom: -40px;
  display: inline-block;
}
.profile-row .add-account {
  position: absolute;
  font-size: 11px;
  bottom: -10px;
  opacity: .6;
  text-decoration: underline;
  right: 58px;
}
#settings-row .fa.fa-key {
  font-size: 22px;
  color: #31A217;
  width: 30px;
  position: absolute;
  left: 0;
}
.fa.fa-shield {
  color: #31A217;
  font-size: 22px;
  position: absolute;
  left: 4px;
}
#settings-row .my-keys-copy {
  text-indent: 5px;
  font-weight: 600;
  display: inline-block;
}
#settings-row h1 {
  font-size: 25px;
  font-weight: 500;
  margin-bottom: 10px;
}
#settings-row {
  padding: 50px 0;
}
#settings-row .box {
  background-color: #31A217;
  background-image: -webkit-linear-gradient(140deg, #31A217 -40%, green 0%, #31A217 100%);
  border: 0;
  border-top-left-radius: 3px;
  border-top-right-radius: 3px;
  display: block;
  width: 115px;
  height: 130px;
  transition: .1s;
  margin: 0 auto;
}
#settings-row .box:hover img {
  opacity: 1;
  transform: scale(1.075);
}
#settings-row .box img {
  color: white;
  opacity: .9;
  position: absolute;
  top: 20px;
  right: 0;
  left: 0;
  bottom: 0;
  width: 75px;
  margin: 0 auto;
  text-align: center!important;
  display: block;
  transition: .2s ease-out;
}
#settings-row .box::after {
  content: '';
  position: absolute;
  bottom: 2px;
  width: 115px;
  height: 40px;
  border: 1px solid #343434;
  opacity: .2;
  left: 0;
  right: 0;
  text-align: center;
  margin: 0 auto;
  z-index: -3
}
#settings-row a p {
  font-weight: 600;
  width: 110px;
  text-align: center;
  margin: 2px auto 5px auto;
  color: #343434;
  text-transform: uppercase;
  font-size: 17px;
  opacity: .5;
  letter-spacing: -0.4px;
}
#settings-row a {
  text-decoration: none;
}
.abs-row {
  position: absolute;
  top: -40px;
  width: 100%;
}
.abs-row span.change-passphrase {
  display: inline-block;
  position: absolute;
  right: 10px;
}
<<<<<<< HEAD
=======
.abs-row .key-icon {
  width: 35px;
  margin-left: 0;
}
.abs-row .shield-icon {
  width: 18px;
  margin-top: -4px;
}

.security-copy {
  margin-left: 5px;
  font-weight: 600;
}
>>>>>>> 0d166569
#footer-row {
  position: fixed;
  bottom: 0;
  margin-bottom: 30px;
  text-align: center;
  right: 0;
  left: 0;
  font-weight: 600;
  -webkit-animation: fadeInUp 2s;
}
input#passphrase-to-open-email {
  margin-left: 15px;
  margin-right: 5px;
}
body#settings .container-fluid.advanced {
  width: 95%;
  max-width: 1200px;
  margin: 0 auto;
  padding-left: 0;
}
body#settings .advanced {
  display: none;
}
body#settings.advanced .advanced {
  display: block;
  animation: fadeIn .7s;
}
body#settings.advanced a.advanced {
  display: inline;
}
body#settings.advanced .basic {
  display: none;
}
body#settings .basic {
  animation: fadeIn .7s;
}
body#settings .settings-border {
  border: 1px solid rgba(0, 0, 0, .2);
  width: 47%;
  margin: 10px;
  min-height: 188px;
  text-align: left;
}
body#settings .settings-border .row {
  padding: 10px 0;
}
#settings-row .box img.security-icon {
  width: 70px;
}
#settings-row .box img.keys-icon {
  width: 65px;
  top: 21px;
}
#settings-row .box img.feedback-icon {
  width: 77px;
  top: 23px;
}
#settings-row .box img.new-email-icon {
  width: 78px;
  top: 20px;
}
#settings-row .box img.pub-key-icon {
  width: 63px;
  top: 21px;
}
#settings-row .box img.contacts-icon {
  width: 82px;
  top: 22px;
}
#settings-row .box img.servers-icon {
  width: 84px;
  top: 23px;
}
@media (max-width: 991px) {
  .my-keys-row .settings-border {
    margin: 35px auto!important;
    width: 100%!important;
  }
}
@media (max-width: 761px) {
  #footer-row {
    position: relative;
  }
}<|MERGE_RESOLUTION|>--- conflicted
+++ resolved
@@ -253,22 +253,6 @@
   position: absolute;
   right: 10px;
 }
-<<<<<<< HEAD
-=======
-.abs-row .key-icon {
-  width: 35px;
-  margin-left: 0;
-}
-.abs-row .shield-icon {
-  width: 18px;
-  margin-top: -4px;
-}
-
-.security-copy {
-  margin-left: 5px;
-  font-weight: 600;
-}
->>>>>>> 0d166569
 #footer-row {
   position: fixed;
   bottom: 0;
