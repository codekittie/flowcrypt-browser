--- conflicted
+++ resolved
@@ -251,11 +251,8 @@
 table#compose td#input_addresses_container > div .recipients span.attested { background: #31A217; color: white;}
 table#compose td#input_addresses_container > div .recipients span.attested img { opacity: 1; }
 table#compose td#input_addresses_container > div .recipients span.expired { background: #31A217; color: black;}
-<<<<<<< HEAD
 table#compose td#input_addresses_container > div .recipients span img .expired-time {width: 12px; height: 12px; top: 1px; left: -6px;}
 table#compose td#input_addresses_container > div .recipients span.expired i.fa-clock-o { position: relative; left: -4px; font-size: 15px; }
-=======
->>>>>>> f230728d
 table#compose td#input_addresses_container > div .recipients span.no_pgp { background: #989898; color: white;}
 table#compose td#input_addresses_container > div .recipients span.failed { border: 1px dashed #A44; }
 table#compose td#input_addresses_container > div .recipients span.failed .close-icon { opacity: 1; }table#compose th h1 { display: inline-block; font-size: 13.8px; font-weight: normal; color: #FFF; text-align: left; margin-left: 10px;}
